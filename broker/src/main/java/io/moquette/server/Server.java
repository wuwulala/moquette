--- conflicted
+++ resolved
@@ -71,11 +71,7 @@
     public static void main(String[] args) throws IOException {
         final Server server = new Server();
         server.startServer();
-<<<<<<< HEAD
         System.out.println("Server started, version 0.10-SNAPSHOT");
-=======
-        LOG.info("Server started, version 0.9-SNAPSHOT");
->>>>>>> ebdee0bb
         //Bind  a shutdown hook
         Runtime.getRuntime().addShutdownHook(new Thread() {
             @Override
